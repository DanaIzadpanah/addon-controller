<<<<<<< HEAD
apiVersion: config.projectsveltos.io/v1beta1
=======
apiVersion: v1
data:
  calico-ns.yaml: |
    apiVersion: v1
    kind: Namespace
    metadata:
      name: tigera-operator
      labels:
        name: tigera-operator
        pod-security.kubernetes.io/enforce: privileged
kind: ConfigMap
metadata:
  name: calico-namespace
  namespace: default
---
# Create calico-namespace with label pod-security.kubernetes.io/enforce: privileged
apiVersion: config.projectsveltos.io/v1alpha1
kind: ClusterProfile
metadata:
  name: create-calico-ns
spec:
  clusterSelector: cni=calico
  policyRefs:
  - name: calico-namespace
    namespace: default
    kind: ConfigMap
---
apiVersion: config.projectsveltos.io/v1alpha1
>>>>>>> b44e6051
kind: ClusterProfile
metadata:
  name: deploy-calico
spec:
<<<<<<< HEAD
  clusterSelector:
    matchLabels:
      env: prod
=======
  dependsOn:
  - create-calico-ns
  syncMode: Continuous
  clusterSelector: cni=calico
>>>>>>> b44e6051
  helmCharts:
  - repositoryURL:    https://projectcalico.docs.tigera.io/charts
    repositoryName:   projectcalico
    chartName:        projectcalico/tigera-operator
    chartVersion:     v3.28.0
    releaseName:      calico
    releaseNamespace: tigera-operator
    helmChartAction:  Install
    values: |
      installation:
        calicoNetwork:
          ipPools:
          {{ range $cidr := .Cluster.spec.clusterNetwork.pods.cidrBlocks }}
            - cidr: {{ $cidr }}
              encapsulation: VXLAN
          {{ end }}
<|MERGE_RESOLUTION|>--- conflicted
+++ resolved
@@ -1,6 +1,3 @@
-<<<<<<< HEAD
-apiVersion: config.projectsveltos.io/v1beta1
-=======
 apiVersion: v1
 data:
   calico-ns.yaml: |
@@ -17,7 +14,7 @@
   namespace: default
 ---
 # Create calico-namespace with label pod-security.kubernetes.io/enforce: privileged
-apiVersion: config.projectsveltos.io/v1alpha1
+apiVersion: config.projectsveltos.io/v1beta1
 kind: ClusterProfile
 metadata:
   name: create-calico-ns
@@ -29,21 +26,16 @@
     kind: ConfigMap
 ---
 apiVersion: config.projectsveltos.io/v1alpha1
->>>>>>> b44e6051
 kind: ClusterProfile
 metadata:
   name: deploy-calico
 spec:
-<<<<<<< HEAD
-  clusterSelector:
-    matchLabels:
-      env: prod
-=======
   dependsOn:
   - create-calico-ns
   syncMode: Continuous
-  clusterSelector: cni=calico
->>>>>>> b44e6051
+  clusterSelector:
+    matchLabels:
+      cni: calico
   helmCharts:
   - repositoryURL:    https://projectcalico.docs.tigera.io/charts
     repositoryName:   projectcalico
